""" Labmonitor

Linux monitoring tool for local network machines and presentation in Dashbord.
"""

# Imports
############################################################################################################

import os
import sys
import argparse as ap
import multiprocessing

from labmonitor.queue_job import QueueJob


# Parser
############################################################################################################

# Create the parser
parser = ap.ArgumentParser(description='Monitoramento de recurso de maquinas Linux em rede local e apresentação em Dashbord.',
                           formatter_class=ap.RawTextHelpFormatter )

# Add the arguments
parser.add_argument('-f','--file', help='Arquivo de configurações.')
parser.add_argument('-s', '--start', action='store_true', help='Start Dashbord.')
parser.add_argument('-sh', '--histoy', action='store_true', help='Salvar histórico das maquinas.')
parser.add_argument('-sq', '--queue', action='store_true', help='Monitorar fila. ')
parser.add_argument('-sqj', '--queue_job', action='store_true', help='Monitorar fila de trabalho. ')
parser.add_argument('-ph','--path_history', default=os.path.dirname(os.path.abspath(__file__)), help='Arquivo de configurações.')

# Execute the parse_args() method
args = parser.parse_args()

# If the history argument is passed
if args.histoy:
    from labmonitor.monitor_history import exec_monitor_history

    # Start the process
    p = multiprocessing.Process(target=exec_monitor_history, args=(args.path_history,))
    p.start()

# If the queue argument is passed
if args.queue:

    from labmonitor.queue import Queue
    from labmonitor.data import Data

    # Create the data object
    data = Data()

    # Set the queue 
    q = Queue(data=data)

    # Start the process
    pq = multiprocessing.Process(target=q.monitor)
    pq.start()

# If the queue_job argument is passed
if args.queue_job:
    from labmonitor.queue import Queue
    from labmonitor.data import Data

    # Create the data object
    data = Data()

    #Set the path of the machines xlsx file
    data.path_machines = "machines_job.xlsx"
    data.read_machines("machines_job.xlsx")
<<<<<<< HEAD
    data.read_users("users.xlsx")
    q = QueueJob(data=data)
    pq = multiprocessing.Process(target=q.monitor, args=[300])
=======

    # Set the queue
    q = QueueJob(data=data)

    # Start the process
    pq = multiprocessing.Process(target=q.monitor)
>>>>>>> 63c578f3
    pq.start()

# If the start argument is passed
if args.start:
    try:
        # Get the path of the script
        script_path =  os.path.dirname(os.path.abspath(sys.argv[0]))

        # Start the streamlit
        os.system(f"streamlit run {script_path}/labmonitor/Dashbord/main_page.py {script_path}")
        print("Streamlit iniciado. ")
    except Exception as e:
        print(f"Erro ao iniciar o Streamlit: {e}")<|MERGE_RESOLUTION|>--- conflicted
+++ resolved
@@ -67,18 +67,8 @@
     #Set the path of the machines xlsx file
     data.path_machines = "machines_job.xlsx"
     data.read_machines("machines_job.xlsx")
-<<<<<<< HEAD
-    data.read_users("users.xlsx")
     q = QueueJob(data=data)
-    pq = multiprocessing.Process(target=q.monitor, args=[300])
-=======
-
-    # Set the queue
-    q = QueueJob(data=data)
-
-    # Start the process
     pq = multiprocessing.Process(target=q.monitor)
->>>>>>> 63c578f3
     pq.start()
 
 # If the start argument is passed
